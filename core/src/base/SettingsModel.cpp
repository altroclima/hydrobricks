#include "SettingsModel.h"

#include "Parameter.h"

SettingsModel::SettingsModel()
    : m_logAll(false),
      m_selectedStructure(nullptr),
      m_selectedBrick(nullptr),
      m_selectedProcess(nullptr),
      m_selectedSplitter(nullptr) {
    ModelStructure initialStructure;
    initialStructure.id = 1;
    m_modelStructures.push_back(initialStructure);
    m_selectedStructure = &m_modelStructures[0];
}

SettingsModel::~SettingsModel() {
    for (auto& modelStructure : m_modelStructures) {
        for (auto& brick : modelStructure.hydroUnitBricks) {
            for (auto& parameter : brick.parameters) {
                wxDELETE(parameter);
            }
        }
        for (auto& brick : modelStructure.subBasinBricks) {
            for (auto& parameter : brick.parameters) {
                wxDELETE(parameter);
            }
        }
        for (auto& splitter : modelStructure.hydroUnitSplitters) {
            for (auto& parameter : splitter.parameters) {
                wxDELETE(parameter);
            }
        }
        for (auto& splitter : modelStructure.subBasinSplitters) {
            for (auto& parameter : splitter.parameters) {
                wxDELETE(parameter);
            }
        }
    }
}

void SettingsModel::SetSolver(const string& solverName) {
    m_solver.name = solverName;
}

void SettingsModel::SetTimer(const string& start, const string& end, int timeStep, const string& timeStepUnit) {
    m_timer.start = start;
    m_timer.end = end;
    m_timer.timeStep = timeStep;
    m_timer.timeStepUnit = timeStepUnit;
}

void SettingsModel::AddHydroUnitBrick(const string& name, const string& type) {
    wxASSERT(m_selectedStructure);

    BrickSettings brick;
    brick.name = name;
    brick.type = type;

    m_selectedStructure->hydroUnitBricks.push_back(brick);
    m_selectedBrick = &m_selectedStructure->hydroUnitBricks[m_selectedStructure->hydroUnitBricks.size() - 1];

    if (m_logAll) {
        AddBrickLogging("content");
    }
}

void SettingsModel::AddSubBasinBrick(const string& name, const string& type) {
    wxASSERT(m_selectedStructure);

    BrickSettings brick;
    brick.name = name;
    brick.type = type;

    m_selectedStructure->subBasinBricks.push_back(brick);
    m_selectedBrick = &m_selectedStructure->subBasinBricks[m_selectedStructure->subBasinBricks.size() - 1];

    if (m_logAll) {
        AddBrickLogging("content");
    }
}

void SettingsModel::AddLandCoverBrick(const string& name, const string& type) {
    wxASSERT(m_selectedStructure);

    BrickSettings brick;
    brick.name = name;
    brick.type = type;

    AddHydroUnitBrick(name, type);
    m_selectedStructure->landCoverBricks.push_back(m_selectedStructure->hydroUnitBricks.size() - 1);

    if (SelectHydroUnitSplitterIfFound("rain_splitter")) {
        AddSplitterOutput(brick.name);
    }
}

void SettingsModel::AddSurfaceComponentBrick(const string& name, const string& type) {
    wxASSERT(m_selectedStructure);

    BrickSettings brick;
    brick.name = name;
    brick.type = type;

    AddHydroUnitBrick(name, type);
    m_selectedStructure->surfaceComponentBricks.push_back(m_selectedStructure->hydroUnitBricks.size() - 1);
}

void SettingsModel::SetSurfaceComponentParent(const string& name) {
    wxASSERT(m_selectedBrick);
    m_selectedBrick->parent = name;
}

void SettingsModel::AddBrickParameter(const string& name, float value, const string& type) {
    wxASSERT(m_selectedBrick);

    if (type != "constant") {
        throw NotImplemented();
    }

    auto parameter = new Parameter(name, value);

    m_selectedBrick->parameters.push_back(parameter);
}

void SettingsModel::SetBrickParameterValue(const string& name, float value, const string& type) {
    wxASSERT(m_selectedBrick);

    if (type != "constant") {
        throw NotImplemented();
    }

    for (auto& parameter : m_selectedBrick->parameters) {
        if (parameter->GetName() == name) {
            parameter->SetValue(value);
            return;
        }
    }

    throw ShouldNotHappen();
}

bool SettingsModel::BrickHasParameter(const string& name) {
    wxASSERT(m_selectedBrick);
    for (auto& parameter : m_selectedBrick->parameters) {
        if (parameter->GetName() == name) {
            return true;
        }
    }

    return false;
}

void SettingsModel::AddBrickForcing(const string& name) {
    wxASSERT(m_selectedBrick);

    if (name == "precipitation") {
        m_selectedBrick->forcing.push_back(Precipitation);
    } else if (name == "temperature") {
        m_selectedBrick->forcing.push_back(Temperature);
    } else {
        throw InvalidArgument(_("The provided forcing is not yet supported."));
    }
}

void SettingsModel::AddBrickProcess(const string& name, const string& type, const string& target, bool log) {
    wxASSERT(m_selectedBrick);

    ProcessSettings processSettings;
    processSettings.name = name;
    processSettings.type = type;
    m_selectedBrick->processes.push_back(processSettings);

    m_selectedProcess = &m_selectedBrick->processes[m_selectedBrick->processes.size() - 1];

    if (!target.empty()) {
        AddProcessOutput(target);
    }
    if (log || m_logAll) {
        AddProcessLogging("output");
    }
}

void SettingsModel::AddProcessParameter(const string& name, float value, const string& type) {
    wxASSERT(m_selectedProcess);

    if (type != "constant") {
        throw NotImplemented();
    }

    // If the parameter already exists, replace its value
    for (auto& parameter : m_selectedProcess->parameters) {
        if (parameter->GetName() == name) {
            parameter->SetValue(value);
            return;
        }
    }

    auto parameter = new Parameter(name, value);

    m_selectedProcess->parameters.push_back(parameter);
}

void SettingsModel::SetProcessParameterValue(const string& name, float value, const string& type) {
    wxASSERT(m_selectedProcess);

    if (type != "constant") {
        throw NotImplemented();
    }

    for (auto& parameter : m_selectedProcess->parameters) {
        if (parameter->GetName() == name) {
            parameter->SetValue(value);
            return;
        }
    }

    throw ShouldNotHappen();
}

void SettingsModel::AddProcessForcing(const string& name) {
    wxASSERT(m_selectedProcess);

    if (name == "precipitation") {
        m_selectedProcess->forcing.push_back(Precipitation);
    } else if (name == "pet") {
        m_selectedProcess->forcing.push_back(PET);
    } else if (name == "temperature") {
        m_selectedProcess->forcing.push_back(Temperature);
    } else {
        throw InvalidArgument(_("The provided forcing is not yet supported."));
    }
}

void SettingsModel::AddProcessOutput(const string& target) {
    wxASSERT(m_selectedProcess);

    OutputSettings outputSettings;
    outputSettings.target = target;
    m_selectedProcess->outputs.push_back(outputSettings);
}

void SettingsModel::SetProcessOutputsAsInstantaneous() {
    wxASSERT(m_selectedProcess);

    for (auto& output : m_selectedProcess->outputs) {
        output.instantaneous = true;
    }
}

void SettingsModel::OutputProcessToSameBrick() {
    wxASSERT(m_selectedBrick);
    wxASSERT(m_selectedProcess);

    OutputSettings outputSettings;
    outputSettings.target = m_selectedBrick->name;
    outputSettings.instantaneous = true;
    m_selectedProcess->outputs.push_back(outputSettings);
}

void SettingsModel::AddHydroUnitSplitter(const string& name, const string& type) {
    wxASSERT(m_selectedStructure);

    SplitterSettings splitter;
    splitter.name = name;
    splitter.type = type;

    m_selectedStructure->hydroUnitSplitters.push_back(splitter);
    m_selectedSplitter = &m_selectedStructure->hydroUnitSplitters[m_selectedStructure->hydroUnitSplitters.size() - 1];
}

void SettingsModel::AddSubBasinSplitter(const string& name, const string& type) {
    wxASSERT(m_selectedStructure);

    SplitterSettings splitter;
    splitter.name = name;
    splitter.type = type;

    m_selectedStructure->subBasinSplitters.push_back(splitter);
    m_selectedSplitter = &m_selectedStructure->subBasinSplitters[m_selectedStructure->subBasinSplitters.size() - 1];
}

void SettingsModel::AddSplitterParameter(const string& name, float value, const string& type) {
    wxASSERT(m_selectedSplitter);

    if (type != "constant") {
        throw NotImplemented();
    }

    auto parameter = new Parameter(name, value);

    m_selectedSplitter->parameters.push_back(parameter);
}

void SettingsModel::SetSplitterParameterValue(const string& name, float value, const string& type) {
    wxASSERT(m_selectedSplitter);

    if (type != "constant") {
        throw NotImplemented();
    }

    for (auto& parameter : m_selectedSplitter->parameters) {
        if (parameter->GetName() == name) {
            parameter->SetValue(value);
            return;
        }
    }

    throw ShouldNotHappen();
}

void SettingsModel::AddSplitterForcing(const string& name) {
    wxASSERT(m_selectedSplitter);

    if (name == "precipitation") {
        m_selectedSplitter->forcing.push_back(Precipitation);
    } else if (name == "temperature") {
        m_selectedSplitter->forcing.push_back(Temperature);
    } else {
        throw InvalidArgument(_("The provided forcing is not yet supported."));
    }
}

void SettingsModel::AddSplitterOutput(const string& target, const string& fluxType) {
    wxASSERT(m_selectedSplitter);

    OutputSettings outputSettings;
    outputSettings.target = target;
    outputSettings.fluxType = fluxType;
    m_selectedSplitter->outputs.push_back(outputSettings);
}

void SettingsModel::AddLoggingToItem(const string& itemName) {
    wxASSERT(m_selectedStructure);
    m_selectedStructure->logItems.push_back(itemName);
}

void SettingsModel::AddLoggingToItems(std::initializer_list<const string> items) {
    wxASSERT(m_selectedStructure);
    for (const auto& item : items) {
        m_selectedStructure->logItems.push_back(item);
    }
}

void SettingsModel::AddBrickLogging(const string& itemName) {
    wxASSERT(m_selectedBrick);
    m_selectedBrick->logItems.push_back(itemName);
}

void SettingsModel::AddBrickLogging(std::initializer_list<const string> items) {
    wxASSERT(m_selectedBrick);
    for (const auto& item : items) {
        m_selectedBrick->logItems.push_back(item);
    }
}

void SettingsModel::AddProcessLogging(const string& itemName) {
    wxASSERT(m_selectedProcess);
    m_selectedProcess->logItems.push_back(itemName);
}

void SettingsModel::AddSplitterLogging(const string& itemName) {
    wxASSERT(m_selectedSplitter);
    m_selectedSplitter->logItems.push_back(itemName);
}

void SettingsModel::GeneratePrecipitationSplitters(bool withSnow) {
    wxASSERT(m_selectedStructure);

    if (withSnow) {
        // Rain/snow splitter
        AddHydroUnitSplitter("snow_rain_transition", "snow_rain");
        AddSplitterForcing("precipitation");
        AddSplitterForcing("temperature");
        AddSplitterOutput("rain_splitter");
        AddSplitterOutput("snow_splitter", "snow");
        AddSplitterParameter("transition_start", 0.0f);
        AddSplitterParameter("transition_end", 2.0f);

        // Splitter to land covers
        AddHydroUnitSplitter("snow_splitter", "multi_fluxes");
        AddHydroUnitSplitter("rain_splitter", "multi_fluxes");
    } else {
        // Rain splitter (connection to forcing)
        AddHydroUnitSplitter("rain", "rain");
        AddSplitterForcing("precipitation");
        AddSplitterOutput("rain_splitter");

        // Splitter to land covers
        AddHydroUnitSplitter("rain_splitter", "multi_fluxes");
    }
}

void SettingsModel::GenerateSnowpacks(const string& snowMeltProcess) {
    wxASSERT(m_selectedStructure);

    for (int brickSettingsIndex : m_selectedStructure->landCoverBricks) {
        BrickSettings brickSettings = m_selectedStructure->hydroUnitBricks[brickSettingsIndex];
        SelectHydroUnitSplitter("snow_splitter");
        AddSplitterOutput(brickSettings.name + "-snowpack", "snow");
        AddSurfaceComponentBrick(brickSettings.name + "-snowpack", "snowpack");
        SetSurfaceComponentParent(brickSettings.name);

        AddBrickProcess("melt", snowMeltProcess, brickSettings.name);
        if (snowMeltProcess == "melt:degree_day") {
            AddProcessForcing("temperature");
            AddProcessParameter("degree_day_factor", 3.0f);
            AddProcessParameter("melting_temperature", 0.0f);
        } else {
            throw NotImplemented();
        }

        if (m_logAll) {
            AddBrickLogging("snow");
        }
    }
}

void SettingsModel::GenerateSnowpacksWithWaterRetention(const string& snowMeltProcess, const string& outflowProcess) {
    wxASSERT(m_selectedStructure);

    for (int brickSettingsIndex : m_selectedStructure->landCoverBricks) {
        BrickSettings brickSettings = m_selectedStructure->hydroUnitBricks[brickSettingsIndex];
        SelectHydroUnitSplitter("snow_splitter");
        AddSplitterOutput(brickSettings.name + "-snowpack", "snow");
        AddSurfaceComponentBrick(brickSettings.name + "-snowpack", "snowpack");
        SetSurfaceComponentParent(brickSettings.name);

        AddBrickProcess("melt", snowMeltProcess);
        OutputProcessToSameBrick();

        AddBrickProcess("meltwater", outflowProcess);
        AddProcessOutput(brickSettings.name);

        if (snowMeltProcess == "melt:degree_day") {
            AddProcessForcing("temperature");
            AddProcessParameter("degree_day_factor", 3.0f);
            AddProcessParameter("melting_temperature", 0.0f);
        } else {
            throw NotImplemented();
        }
    }
}

bool SettingsModel::SelectStructure(int id) {
    for (auto& modelStructure : m_modelStructures) {
        if (modelStructure.id == id) {
            m_selectedStructure = &modelStructure;
            if (m_selectedStructure->hydroUnitBricks.empty()) {
                m_selectedBrick = nullptr;
            } else {
                m_selectedBrick = &m_selectedStructure->hydroUnitBricks[0];
            }
            return true;
        }
    }

    return false;
}

void SettingsModel::SelectHydroUnitBrick(int index) {
    wxASSERT(m_selectedStructure);
    wxASSERT(m_modelStructures.size() == 1);

    m_selectedBrick = &m_selectedStructure->hydroUnitBricks[index];
}

void SettingsModel::SelectSubBasinBrick(int index) {
    wxASSERT(m_selectedStructure);
    wxASSERT(m_modelStructures.size() == 1);

    m_selectedBrick = &m_selectedStructure->subBasinBricks[index];
}

bool SettingsModel::SelectHydroUnitBrickIfFound(const string& name) {
    wxASSERT(m_selectedStructure);
    for (auto& brick : m_selectedStructure->hydroUnitBricks) {
        if (brick.name == name) {
            m_selectedBrick = &brick;
            return true;
        }
    }

    return false;
}

bool SettingsModel::SelectSubBasinBrickIfFound(const string& name) {
    wxASSERT(m_selectedStructure);
    for (auto& brick : m_selectedStructure->subBasinBricks) {
        if (brick.name == name) {
            m_selectedBrick = &brick;
            return true;
        }
    }

    return false;
}

void SettingsModel::SelectHydroUnitBrick(const string& name) {
    if (!SelectHydroUnitBrickIfFound(name)) {
        throw NotFound(wxString::Format("The hydro unit brick '%s' was not found", name));
    }
}

void SettingsModel::SelectSubBasinBrick(const string& name) {
    if (!SelectSubBasinBrickIfFound(name)) {
        throw NotFound(wxString::Format("The sub-basin brick '%s' was not found", name));
    }
}

void SettingsModel::SelectProcess(int index) {
    wxASSERT(m_selectedBrick);
    wxASSERT(!m_selectedBrick->processes.empty());

    m_selectedProcess = &m_selectedBrick->processes[index];
}

void SettingsModel::SelectProcess(const string& name) {
    wxASSERT(m_selectedBrick);
    for (auto& process : m_selectedBrick->processes) {
        if (process.name == name) {
            m_selectedProcess = &process;
            return;
        }
    }

    throw InvalidArgument(wxString::Format(_("The process '%s' was not found."), name));
}

void SettingsModel::SelectProcessWithParameter(const string& name) {
    wxASSERT(m_selectedBrick);
    for (auto& process : m_selectedBrick->processes) {
        for (auto& parameter : process.parameters) {
            if (parameter->GetName() == name) {
                m_selectedProcess = &process;
                return;
            }
        }
    }

    throw InvalidArgument(wxString::Format(_("The parameter '%s' was not found."), name));
}

void SettingsModel::SelectHydroUnitSplitter(int index) {
    wxASSERT(m_selectedStructure);
    wxASSERT(m_modelStructures.size() == 1);

    m_selectedSplitter = &m_selectedStructure->hydroUnitSplitters[index];
}

void SettingsModel::SelectSubBasinSplitter(int index) {
    wxASSERT(m_selectedStructure);
    wxASSERT(m_modelStructures.size() == 1);

    m_selectedSplitter = &m_selectedStructure->subBasinSplitters[index];
}

bool SettingsModel::SelectHydroUnitSplitterIfFound(const string& name) {
    wxASSERT(m_selectedStructure);
    for (auto& splitter : m_selectedStructure->hydroUnitSplitters) {
        if (splitter.name == name) {
            m_selectedSplitter = &splitter;
            return true;
        }
    }

    return false;
}

bool SettingsModel::SelectSubBasinSplitterIfFound(const string& name) {
    wxASSERT(m_selectedStructure);
    for (auto& splitter : m_selectedStructure->subBasinSplitters) {
        if (splitter.name == name) {
            m_selectedSplitter = &splitter;
            return true;
        }
    }

    return false;
}

void SettingsModel::SelectHydroUnitSplitter(const string& name) {
    if (!SelectHydroUnitSplitterIfFound(name)) {
        throw NotFound(wxString::Format("The hydro unit splitter '%s' was not found", name));
    }
}

void SettingsModel::SelectSubBasinSplitter(const string& name) {
    if (!SelectSubBasinSplitterIfFound(name)) {
        throw NotFound(wxString::Format("The sub-basin splitter '%s' was not found", name));
    }
}

vecStr SettingsModel::GetHydroUnitLogLabels() {
    wxASSERT(m_selectedStructure);
    wxASSERT(m_modelStructures.size() == 1);

    vecStr logNames;

    for (auto& modelStructure : m_modelStructures) {
        for (auto& brick : modelStructure.hydroUnitBricks) {
            for (const auto& label : brick.logItems) {
                logNames.push_back(brick.name + ":" + label);
            }
            for (auto& process : brick.processes) {
                for (const auto& label : process.logItems) {
                    logNames.push_back(brick.name + ":" + process.name + ":" + label);
                }
            }
        }
        for (auto& splitter : modelStructure.hydroUnitSplitters) {
            for (const auto& label : splitter.logItems) {
                logNames.push_back(splitter.name + ":" + label);
            }
        }
    }

    return logNames;
}

vecStr SettingsModel::GetSubBasinLogLabels() {
    wxASSERT(m_selectedStructure);
    wxASSERT(m_modelStructures.size() == 1);

    vecStr logNames;

    for (auto& modelStructure : m_modelStructures) {
        for (auto& brick : modelStructure.subBasinBricks) {
            for (const auto& label : brick.logItems) {
                logNames.push_back(brick.name + ":" + label);
            }
            for (auto& process : brick.processes) {
                for (const auto& label : process.logItems) {
                    logNames.push_back(brick.name + ":" + process.name + ":" + label);
                }
            }
        }
        for (auto& splitter : modelStructure.subBasinSplitters) {
            for (const auto& label : splitter.logItems) {
                logNames.push_back(splitter.name + ":" + label);
            }
        }
    }

    for (const auto& label : m_selectedStructure->logItems) {
        logNames.push_back(label);
    }

    return logNames;
}

vecStr SettingsModel::GetSubBasinGenericLogLabels() {
    wxASSERT(m_selectedStructure);
    wxASSERT(m_modelStructures.size() == 1);

    vecStr logNames;

    for (const auto& label : m_selectedStructure->logItems) {
        logNames.push_back(label);
    }

    return logNames;
}

bool SettingsModel::ParseStructure(const string& path) {
    if (!wxFile::Exists(path)) {
        wxLogError(_("The file %s could not be found."), path);
        return false;
    }

    try {
        YAML::Node settings = YAML::LoadFile(path);

        // Logger
        m_logAll = LogAll(settings);

        // Solver
        SetSolver(ParseSolver(settings));

        // Land covers
        vecStr landCoverNames = ParseLandCoverNames(settings);
        vecStr landCoverTypes = ParseLandCoverTypes(settings);
        if (landCoverNames.size() != landCoverTypes.size()) {
            wxLogError(_("The length of the land cover names and types do not match."));
            return false;
        }

        if (settings["base"]) {
<<<<<<< HEAD
            std::string base = settings["base"].as<std::string>();
            if (base == "socont") {
                int soilStorageNb = 1;
                std::string surfaceRunoff = "socont_runoff";
=======
            string base = settings["base"].as<string>();
            if (base == "Socont") {
                int soilStorageNb = 1;
                string surfaceRunoff = "socont-runoff";
>>>>>>> adf8e64c
                if (YAML::Node options = settings["options"]) {
                    if (YAML::Node parameter = options["soil_storage_nb"]) {
                        soilStorageNb = parameter.as<int>();
                    }
                    if (YAML::Node parameter = options["surface_runoff"]) {
                        surfaceRunoff = parameter.as<string>();
                    }
                }
                return GenerateStructureSocont(landCoverTypes, landCoverNames, soilStorageNb, surfaceRunoff);
            } else {
                wxLogError(_("Model base '%s' not recognized."));
                return false;
            }
        } else {
            throw NotImplemented();
        }

    } catch (YAML::ParserException& e) {
        wxLogError(e.what());
        return false;
    }
}

bool SettingsModel::ParseParameters(const string& path) {
    if (!wxFile::Exists(path)) {
        wxLogError(_("The file %s could not be found."), path);
        return false;
    }

    try {
        YAML::Node root = YAML::LoadFile(path);

        if (!root.IsMap()) {
            wxLogError(_("Expecting a map node in the yaml parameter file."));
            return false;
        }

        for (auto itL1 = root.begin(); itL1 != root.end(); ++itL1) {
            auto keyL1 = itL1->first;
            auto valL1 = itL1->second;
            string nameL1 = keyL1.as<string>();

            bool isBrick = false;
            bool isSplitter = false;

            // Get target object
            if (SelectHydroUnitBrickIfFound(nameL1) || SelectSubBasinBrickIfFound(nameL1)) {
                isBrick = true;
            } else if (SelectHydroUnitSplitterIfFound(nameL1) || SelectSubBasinSplitterIfFound(nameL1)) {
                isSplitter = true;
            } else if (nameL1 == "snowpack") {
                // Specific actions needed
            } else {
                wxLogError(_("Cannot find the nameL1 '%s'."), nameL1);
                return false;
            }

            for (auto itL2 = valL1.begin(); itL2 != valL1.end(); ++itL2) {
                auto keyL2 = itL2->first;
                auto valL2 = itL2->second;
                string nameL2 = keyL2.as<string>();

                if (valL2.IsMap()) {
                    // The process to assign the parameter to has been specified.
                    for (auto itL3 = valL2.begin(); itL3 != valL2.end(); ++itL3) {
                        auto keyL3 = itL3->first;
                        auto valL3 = itL3->second;
                        string nameL3 = keyL3.as<string>();

                        if (!valL3.IsScalar()) {
                            throw ShouldNotHappen();
                        }

                        auto paramValue = valL3.as<float>();

                        if (isBrick) {
                            SelectProcess(nameL2);
                            SetProcessParameterValue(nameL3, paramValue);
                        } else if (isSplitter) {
                            throw ShouldNotHappen();
                        } else {
                            if (nameL1 == "snowpack") {
                                for (int index : m_selectedStructure->landCoverBricks) {
                                    BrickSettings brickSettings = m_selectedStructure->hydroUnitBricks[index];
                                    SelectHydroUnitBrick(brickSettings.name + "-snowpack");
                                    SelectProcess(nameL2);
                                    SetProcessParameterValue(nameL3, paramValue);
                                }
                            }
                        }
                    }
                } else if (valL2.IsScalar()) {
                    // Can be: brick, splitter or process parameter.
                    auto paramValue = valL2.as<float>();

                    if (isBrick) {
                        if (BrickHasParameter(nameL2)) {
                            SetBrickParameterValue(nameL2, paramValue);
                        } else {
                            SelectProcessWithParameter(nameL2);
                            SetProcessParameterValue(nameL2, paramValue);
                        }
                    } else if (isSplitter) {
                        SetSplitterParameterValue(nameL2, paramValue);
                    } else {
                        if (nameL1 == "snowpack") {
                            for (int index : m_selectedStructure->landCoverBricks) {
                                BrickSettings brickSettings = m_selectedStructure->hydroUnitBricks[index];
                                SelectHydroUnitBrick(brickSettings.name + "-snowpack");
                                SelectProcessWithParameter(nameL2);
                                SetProcessParameterValue(nameL2, paramValue);
                            }
                        }
                    }
                } else {
                    throw ShouldNotHappen();
                }
            }
        }
    } catch (YAML::ParserException& e) {
        wxLogError(e.what());
        return false;
    }

    return true;
}

bool SettingsModel::SetParameter(const string& component, const string& name, float value) {
    bool isBrick = false;
    bool isSplitter = false;

    // Get target object
    if (SelectHydroUnitBrickIfFound(component) || SelectSubBasinBrickIfFound(component)) {
        isBrick = true;
    } else if (SelectHydroUnitSplitterIfFound(component) || SelectSubBasinSplitterIfFound(component)) {
        isSplitter = true;
    } else if (component == "snowpack") {
        // Specific actions needed
    } else {
        wxLogError(_("Cannot find the component '%s'."), component);
        return false;
    }

    // Can be: brick, splitter or process parameter.
    if (isBrick) {
        if (BrickHasParameter(name)) {
            SetBrickParameterValue(name, value);
        } else {
            SelectProcessWithParameter(name);
            SetProcessParameterValue(name, value);
        }
        return true;
    } else if (isSplitter) {
        SetSplitterParameterValue(name, value);
        return true;
    } else {
        if (component == "snowpack") {
            for (int index : m_selectedStructure->landCoverBricks) {
                BrickSettings brickSettings = m_selectedStructure->hydroUnitBricks[index];
                SelectHydroUnitBrick(brickSettings.name + "-snowpack");
                SelectProcessWithParameter(name);
                SetProcessParameterValue(name, value);
            }
            return true;
        }
    }

    return false;
}

vecStr SettingsModel::ParseLandCoverNames(const YAML::Node& settings) {
    vecStr landCoverNames;
    if (YAML::Node landCovers = settings["land_covers"]) {
        if (YAML::Node names = landCovers["names"]) {
            for (auto&& name : names) {
                landCoverNames.push_back(name.as<string>());
            }
        }
    }

    return landCoverNames;
}

vecStr SettingsModel::ParseLandCoverTypes(const YAML::Node& settings) {
    vecStr landCoverTypes;
    if (YAML::Node landCovers = settings["land_covers"]) {
        if (YAML::Node types = landCovers["types"]) {
            for (auto&& type : types) {
                landCoverTypes.push_back(type.as<string>());
            }
        }
    }

    return landCoverTypes;
}

string SettingsModel::ParseSolver(const YAML::Node& settings) {
    if (settings["solver"]) {
        return settings["solver"].as<string>();
    }

    return "euler_explicit";
}

bool SettingsModel::LogAll(const YAML::Node& settings) {
    if (settings["logger"]) {
        string target = settings["logger"].as<string>();
        if (target == "all") {
            return true;
        } else {
            return false;
        }
    }

    return true;
}

bool SettingsModel::GenerateStructureSocont(vecStr& landCoverTypes, vecStr& landCoverNames, int soilStorageNb,
                                            const string& surfaceRunoff) {
    if (landCoverNames.size() != landCoverTypes.size()) {
        wxLogError(_("The length of the land cover names and types do not match."));
        return false;
    }

    // Precipitation
    GeneratePrecipitationSplitters(true);

    // Add default ground land cover
    AddLandCoverBrick("ground", "generic_land_cover");

    // Add other specific land covers
    for (int i = 0; i < landCoverNames.size(); ++i) {
        string type = landCoverTypes[i];
        if (type == "ground") {
            // Nothing to do, already added.
        } else if (type == "glacier") {
            AddLandCoverBrick(landCoverNames[i], "glacier");
        } else {
            wxLogError(_("The land cover type %s is not used in Socont"), type);
            return false;
        }
    }

    // Snowpacks
    GenerateSnowpacks("melt:degree_day");

    // Add surface-related processes
    for (int i = 0; i < landCoverNames.size(); ++i) {
        string type = landCoverTypes[i];
        string name = landCoverNames[i];
        SelectHydroUnitBrick(name);

        if (type == "glacier") {
            // Direct rain and snow melt to linear storage
            SelectHydroUnitBrick(name);
            AddBrickProcess("outflow-rain-snowmelt", "outflow:direct", "glacier-area-rain-snowmelt-storage");

            // Glacier melt process
            AddBrickParameter("no_melt_when_snow_cover", 1.0);
            AddBrickParameter("infinite_storage", 1.0);
            AddBrickProcess("melt", "melt:degree_day", "glacier-area-icemelt-storage");
            AddProcessForcing("temperature");
            AddProcessParameter("degree_day_factor", 3.0f);
            AddProcessParameter("melting_temperature", 0.0f);
            SetProcessOutputsAsInstantaneous();
        }
    }

    // Basin storages for contributions from the glacierized area
    AddSubBasinBrick("glacier-area-rain-snowmelt-storage", "storage");
    AddBrickProcess("outflow", "outflow:linear", "outlet");
    AddProcessParameter("response_factor", 0.2f);
    AddSubBasinBrick("glacier-area-icemelt-storage", "storage");
    AddBrickProcess("outflow", "outflow:linear", "outlet");
    AddProcessParameter("response_factor", 0.2f);

    // Infiltration and overflow
    SelectHydroUnitBrick("ground");
    AddBrickProcess("infiltration", "infiltration:socont", "slow-reservoir");
    AddBrickProcess("runoff", "outflow:rest-direct", "surface-runoff");

    // Add other bricks
    if (soilStorageNb == 1) {
        AddHydroUnitBrick("slow-reservoir", "storage");
        AddBrickProcess("et", "et:socont");
        AddProcessForcing("pet");
        AddBrickProcess("outflow", "outflow:linear", "outlet");
        AddProcessParameter("response_factor", 0.2f);
        AddBrickProcess("overflow", "overflow", "outlet");
    } else if (soilStorageNb == 2) {
        wxLogMessage(_("Using 2 soil storages."));
        AddHydroUnitBrick("slow-reservoir", "storage");
        AddBrickParameter("capacity", 500.0f);
        AddBrickProcess("et", "et:socont");
        AddProcessForcing("pet");
        AddBrickProcess("outflow", "outflow:linear", "outlet");
        AddProcessParameter("response_factor", 0.2f);
        AddBrickProcess("percolation", "outflow:constant", "slow-reservoir-2");
        AddProcessParameter("percolation_rate", 0.1f);
        AddBrickProcess("overflow", "overflow", "outlet");
        AddHydroUnitBrick("slow-reservoir-2", "storage");
        AddBrickProcess("outflow", "outflow:linear", "outlet");
        AddProcessParameter("response_factor", 0.02f);
    } else {
        wxLogError(_("There can be only one or two groundwater storages."));
    }

    AddHydroUnitBrick("surface-runoff", "storage");
    if (surfaceRunoff == "socont_runoff") {
        AddBrickProcess("runoff", "runoff:socont", "outlet");
        AddProcessParameter("runoff_coefficient", 500.0f);
        AddProcessParameter("slope", 0.5f);
    } else if (surfaceRunoff == "linear_storage") {
        wxLogMessage(_("Using a linear storage for the quick flow."));
        AddBrickProcess("outflow", "outflow:linear", "outlet");
        AddProcessParameter("response_factor", 0.8f);
    } else {
        wxLogError(_("The surface runoff option %s is not recognised in Socont."), surfaceRunoff);
        return false;
    }

    AddLoggingToItem("outlet");

    return true;
}<|MERGE_RESOLUTION|>--- conflicted
+++ resolved
@@ -686,17 +686,10 @@
         }
 
         if (settings["base"]) {
-<<<<<<< HEAD
-            std::string base = settings["base"].as<std::string>();
+            string base = settings["base"].as<std::string>();
             if (base == "socont") {
                 int soilStorageNb = 1;
-                std::string surfaceRunoff = "socont_runoff";
-=======
-            string base = settings["base"].as<string>();
-            if (base == "Socont") {
-                int soilStorageNb = 1;
-                string surfaceRunoff = "socont-runoff";
->>>>>>> adf8e64c
+                string surfaceRunoff = "socont_runoff";
                 if (YAML::Node options = settings["options"]) {
                     if (YAML::Node parameter = options["soil_storage_nb"]) {
                         soilStorageNb = parameter.as<int>();
