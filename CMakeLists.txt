--- conflicted
+++ resolved
@@ -67,12 +67,6 @@
 
 ##### CONAN
 
-<<<<<<< HEAD
-include(${CMAKE_BINARY_DIR}/conanbuildinfo.cmake)
-conan_basic_setup(TARGETS)
-
-include_directories(${CONAN_INCLUDE_DIRS})
-=======
 option(RUN_CONAN_FROM_CMAKE "Should we run conan from CMake ?" OFF)
 
 if (RUN_CONAN_FROM_CMAKE)
@@ -134,7 +128,6 @@
         pybind11
         GIT_REPOSITORY https://github.com/pybind/pybind11.git
         GIT_TAG v2.10.0)
->>>>>>> 14602e41
 
 
 ##### FIND ANALYSIS TOOLS
